/*
 * Copyright 2025 Sthwalo Nyoni
 *
 * Licensed under the Apache License, Version 2.0 (the "License");
 * you may not use this file except in compliance with the License.
 * You may obtain a copy of the License at
 *
 *     http://www.apache.org/licenses/LICENSE-2.0
 *
 * Unless required by applicable law or agreed to in writing, software
 * distributed under the License is distributed on an "AS IS" BASIS,
 * WITHOUT WARRANTIES OR CONDITIONS OF ANY KIND, either express or implied.
 * See the License for the specific language governing permissions and
 * limitations under the License.
 *
 * FIN Financial Management System - Build Configuration
 * This generated file contains a sample Java application project to get you started.
 * For more details on building Java & JVM projects, please refer to https://docs.gradle.org/8.8/userguide/building_java_projects.html in the Gradle documentation.
 */

plugins {
    // Apply the application plugin to add support for building a CLI application in Java.
    application
    // Code quality plugins
    checkstyle
    id("com.github.spotbugs") version "5.2.5"
    // Database migration plugin
    id("org.flywaydb.flyway") version "10.0.1"
}

java {
    sourceCompatibility = JavaVersion.VERSION_17
    targetCompatibility = JavaVersion.VERSION_17
}

repositories {
    // Use Maven Central for resolving dependencies.
    mavenCentral()
}

dependencies {
    // Use JUnit Jupiter for testing.
    testImplementation(libs.junit.jupiter)
    testImplementation("org.mockito:mockito-core:5.5.0")
    testImplementation("org.mockito:mockito-junit-jupiter:5.5.0")

    testRuntimeOnly("org.junit.platform:junit-platform-launcher")

    // This dependency is used by the application.
    implementation(libs.guava)
    
    // Database drivers
    implementation("org.postgresql:postgresql:42.7.3")  // PostgreSQL driver
    implementation("com.zaxxer:HikariCP:5.0.1")         // Connection pooling
    
    // PDF libraries
    implementation("org.apache.pdfbox:pdfbox:3.0.0")  // Latest stable version
    implementation("org.apache.pdfbox:fontbox:3.0.0")
    implementation("org.apache.pdfbox:xmpbox:3.0.0")
    implementation("org.apache.pdfbox:preflight:3.0.0")
    implementation("org.bouncycastle:bcprov-jdk15on:1.70")
    implementation("org.bouncycastle:bcmail-jdk15on:1.70")
    implementation("com.itextpdf:itextpdf:5.5.13.3")
    
    // JNA for Libharu PDF library
    implementation("net.java.dev.jna:jna:5.13.0")
    
    // JavaMail API for email functionality
    implementation("com.sun.mail:javax.mail:1.6.2")
    
    // Excel processing libraries
    implementation("org.apache.poi:poi:5.2.4")
    implementation("org.apache.poi:poi-ooxml:5.2.4")
    implementation("org.apache.poi:poi-scratchpad:5.2.4")
    
    // REST API dependencies
    implementation("com.sparkjava:spark-core:2.9.4")
    implementation("com.google.code.gson:gson:2.10.1")
    implementation("org.slf4j:slf4j-simple:2.0.7")
}

// Code quality configurations
checkstyle {
    toolVersion = "10.12.4"
    configFile = rootProject.file("config/checkstyle/checkstyle.xml")
}

spotbugs {
    toolVersion = "4.8.3"
    excludeFilter = rootProject.file("config/spotbugs/exclude.xml")
    // Temporarily disabled due to EI_EXPOSE_REP issues in model classes
    // TODO: Re-enable after fixing model class encapsulation
    ignoreFailures = true
}

// Apply a specific Java toolchain to ease working on different environments.
java {
    toolchain {
        languageVersion = JavaLanguageVersion.of(21)
    }
}

application {
    // Define the main class for the application.
    mainClass.set("fin.ConsoleApplication")
}

// Configure the run task to pass system properties
tasks.named<JavaExec>("run") {
    systemProperties = System.getProperties()
        .filter { it.key is String }
        .mapKeys { it.key as String }
        .mapValues { it.value as Any }
    // Auto-confirm license for gradle run to avoid NoSuchElementException
    systemProperty("fin.license.autoconfirm", "true")
    
    // Check if API mode is requested
    if (project.hasProperty("api") || System.getProperty("api") != null) {
        mainClass.set("fin.ApiApplication")
        args("api")
    } else {
        mainClass.set("fin.ConsoleApplication")
    }
}

// Add separate task for running classification test
tasks.register<JavaExec>("runClassificationTest") {
    group = "application"
    description = "Run the ClassificationTest"
    classpath = sourceSets["main"].runtimeClasspath + sourceSets["test"].runtimeClasspath
    mainClass.set("fin.service.ClassificationTest")
    systemProperties = System.getProperties()
        .filter { it.key is String }
        .mapKeys { it.key as String }
        .mapValues { it.value as Any }
    systemProperty("fin.license.autoconfirm", "true")
}

// Add task for running TestDatabaseSetup
tasks.register<JavaExec>("runTestDatabaseSetup") {
    group = "application"
    description = "Run the TestDatabaseSetup"
    classpath = sourceSets["main"].runtimeClasspath + sourceSets["test"].runtimeClasspath
    mainClass.set("fin.TestDatabaseSetup")
    systemProperties = System.getProperties()
        .filter { it.key is String }
        .mapKeys { it.key as String }
        .mapValues { it.value as Any }
    systemProperty("fin.license.autoconfirm", "true")
}

// Add task for running TestConfiguration
tasks.register<JavaExec>("runTestConfiguration") {
    group = "application"
    description = "Run the TestConfiguration main method to test functionality"
    classpath = sourceSets["main"].runtimeClasspath + sourceSets["test"].runtimeClasspath
    mainClass.set("fin.TestConfiguration")
    systemProperties = System.getProperties()
        .filter { it.key is String }
        .mapKeys { it.key as String }
        .mapValues { it.value as Any }
    systemProperty("fin.license.autoconfirm", "true")
}

tasks.named<Test>("test") {
    // Use JUnit Platform for unit tests.
    useJUnitPlatform()
    maxHeapSize = "2G"
    
    // Pass system properties to tests
    systemProperties = System.getProperties()
        .filter { it.key is String }
        .mapKeys { it.key as String }
        .mapValues { it.value as Any }
    
    // Pass environment variables to tests (especially for CI/CD)
<<<<<<< HEAD
    environment("TEST_DATABASE_URL", System.getenv("TEST_DATABASE_URL") ?: System.getProperty("TEST_DATABASE_URL") ?: "")
    environment("TEST_DATABASE_USER", System.getenv("TEST_DATABASE_USER") ?: System.getProperty("TEST_DATABASE_USER") ?: "")
    environment("TEST_DATABASE_PASSWORD", System.getenv("TEST_DATABASE_PASSWORD") ?: System.getProperty("TEST_DATABASE_PASSWORD") ?: "")
    environment("TEST_MODE", System.getenv("TEST_MODE") ?: "true")
=======
    // Environment variables should be set via .env file or system environment
    val testDbUrl = System.getenv("TEST_DATABASE_URL") ?: System.getProperty("TEST_DATABASE_URL")
    val testDbUser = System.getenv("TEST_DATABASE_USER") ?: System.getProperty("TEST_DATABASE_USER")
    val testDbPassword = System.getenv("TEST_DATABASE_PASSWORD") ?: System.getProperty("TEST_DATABASE_PASSWORD")
    val testMode = System.getenv("TEST_MODE") ?: "true"

    if (testDbUrl != null) systemProperty("TEST_DATABASE_URL", testDbUrl)
    if (testDbUser != null) systemProperty("TEST_DATABASE_USER", testDbUser)
    if (testDbPassword != null) systemProperty("TEST_DATABASE_PASSWORD", testDbPassword)
    systemProperty("TEST_MODE", testMode)
>>>>>>> dec6c383
    
    // Set working directory to project root so test.env can be found
    workingDir = rootProject.projectDir
}

tasks.jar {
    manifest {
        attributes(mapOf(
            "Main-Class" to application.mainClass
        ))
    }
    duplicatesStrategy = DuplicatesStrategy.EXCLUDE
    from(configurations.runtimeClasspath.get().map { if (it.isDirectory) it else zipTree(it) }) {
        exclude("META-INF/*.SF")
        exclude("META-INF/*.DSA")
        exclude("META-INF/*.RSA")
    }
}

tasks.register<Jar>("fatJar") {
    dependsOn.addAll(listOf("compileJava", "processResources"))
    archiveClassifier.set("fat")
    duplicatesStrategy = DuplicatesStrategy.EXCLUDE
    manifest {
        attributes(mapOf(
            "Main-Class" to application.mainClass
        ))
    }
    from(configurations.runtimeClasspath.get().map { if (it.isDirectory) it else zipTree(it) }) {
        exclude("META-INF/*.SF")
        exclude("META-INF/*.DSA")
        exclude("META-INF/*.RSA")
    }
    with(tasks.jar.get())
}<|MERGE_RESOLUTION|>--- conflicted
+++ resolved
@@ -174,12 +174,6 @@
         .mapValues { it.value as Any }
     
     // Pass environment variables to tests (especially for CI/CD)
-<<<<<<< HEAD
-    environment("TEST_DATABASE_URL", System.getenv("TEST_DATABASE_URL") ?: System.getProperty("TEST_DATABASE_URL") ?: "")
-    environment("TEST_DATABASE_USER", System.getenv("TEST_DATABASE_USER") ?: System.getProperty("TEST_DATABASE_USER") ?: "")
-    environment("TEST_DATABASE_PASSWORD", System.getenv("TEST_DATABASE_PASSWORD") ?: System.getProperty("TEST_DATABASE_PASSWORD") ?: "")
-    environment("TEST_MODE", System.getenv("TEST_MODE") ?: "true")
-=======
     // Environment variables should be set via .env file or system environment
     val testDbUrl = System.getenv("TEST_DATABASE_URL") ?: System.getProperty("TEST_DATABASE_URL")
     val testDbUser = System.getenv("TEST_DATABASE_USER") ?: System.getProperty("TEST_DATABASE_USER")
@@ -190,7 +184,6 @@
     if (testDbUser != null) systemProperty("TEST_DATABASE_USER", testDbUser)
     if (testDbPassword != null) systemProperty("TEST_DATABASE_PASSWORD", testDbPassword)
     systemProperty("TEST_MODE", testMode)
->>>>>>> dec6c383
     
     // Set working directory to project root so test.env can be found
     workingDir = rootProject.projectDir
